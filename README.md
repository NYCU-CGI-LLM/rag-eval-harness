--- conflicted
+++ resolved
@@ -199,185 +199,7 @@
 
 Please check [supported tasks](lmms_eval/docs/current_tasks.md) for more details.
 
-<<<<<<< HEAD
-> Development will be continuing on the main branch, and we encourage you to give us feedback on what features are desired and how to improve the library further, or ask questions, either in issues or PRs on GitHub.
-
-
-## Supported models
-
-- GPT4V (API, only generation-based evaluation)
-- LLaVA-v1.5/v1.6-7B/13B/34B (ppl-based, generation-based)
-- Qwen-VL series (ppl-based, generation-based)
-- Fuyu series (ppl-based, generation-based)
-- InstructBLIP series (generation-based)
-
-## Supported datasets
-> () indicates the task name in the lmms_eval. The task name is also used to specify the dataset in the configuration file.
-
-- AI2D (ai2d)
-- ChartQA (chartqa)
-- CMMMU (cmmmu)
-  - CMMMU Validation (cmmmu_val)
-  - CMMMU Test (cmmmu_test)
-- COCO Caption (coco_cap)
-  - COCO 2014 Caption (coco2014_cap)
-    - COCO 2014 Caption Validation (coco2014_cap_val)
-    - COCO 2014 Caption Test (coco2014_cap_test)
-  - COCO 2017 Caption (coco2017_cap)
-    - COCO 2017 Caption MiniVal (coco2017_cap_val)
-    - COCO 2017 Caption MiniTest (coco2017_cap_test)
-- [ConBench](https://github.com/foundation-multimodal-models/ConBench) (conbench)
-- DOCVQA (docvqa)
-  - DOCVQA Validation (docvqa_val)
-  - DOCVQA Test (docvqa_test)
-- Ferret (ferret)
-- Flickr30K (flickr30k)
-  - Ferret Test (ferret_test)
-- GQA (gqa)
-- HallusionBenchmark (hallusion_bench_image)
-- Infographic VQA (info_vqa)
-  - Infographic VQA Validation (info_vqa_val)
-  - Infographic VQA Test (info_vqa_test)
-- LLaVA-Bench (llava_in_the_wild)
-- LLaVA-Bench-COCO (llava_bench_coco)
-- MathVerse (mathverse)
-  - MathVerse Text Dominant (mathverse_testmini_text_dominant)
-  - MathVerse Text Only (mathverse_testmini_text_only)
-  - MathVerse Text Lite (mathverse_testmini_text_lite)
-  - MathVerse Vision Dominant (mathverse_testmini_vision_dominant)
-  - MathVerse Vision Intensive (mathverse_testmini_vision_intensive)
-  - MathVerse Vision Only (mathverse_testmini_vision_only)
-- MathVista (mathvista)
-  - MathVista Validation (mathvista_testmini)
-  - MathVista Test (mathvista_test)
-- MMBench (mmbench)
-  - MMBench English (mmbench_en)
-    - MMBench English Dev (mmbench_en_dev)
-    - MMBench English Test (mmbench_en_test)
-  - MMBench Chinese (mmbench_cn)
-    - MMBench Chinese Dev (mmbench_cn_dev)
-    - MMBench Chinese Test (mmbench_cn_test)
-- MME (mme)
-- MMMU (mmmu)
-  - MMMU Validation (mmmu_val)
-  - MMMU Test (mmmu_test)
-- MMUPD (mmupd)
-  - MMUPD Base (mmupd_base)
-    - MMAAD Base (mmaad_base)
-    - MMIASD Base (mmiasd_base)
-    - MMIVQD Base (mmivqd_base)
-  - MMUPD Option (mmupd_option)
-    - MMAAD Option (mmaad_option)
-    - MMIASD Option (mmiasd_option)
-    - MMIVQD Option (mmivqd_option)
-  - MMUPD Instruction (mmupd_instruction)
-    - MMAAD Instruction (mmaad_instruction)
-    - MMIASD Instruction (mmiasd_instruction)
-    - MMIVQD Instruction (mmivqd_instruction)
-- MMVet (mmvet)
-- Multi-DocVQA (multidocvqa)
-  - Multi-DocVQA Validation (multidocvqa_val)
-  - Multi-DocVQA Test (multidocvqa_test)
-- NoCaps (nocaps)
-  - NoCaps Validation (nocaps_val)
-  - NoCaps Test (nocaps_test)
-- OKVQA (ok_vqa)
-  - OKVQA Validation 2014 (ok_vqa_val2014)
-- POPE (pope)
-- RefCOCO (refcoco)
-    - refcoco_seg
-      - refcoco_seg_test
-      - refcoco_seg_val
-      - refcoco_seg_testA
-      - refcoco_seg_testB
-    - refcoco_bbox
-      - refcoco_bbox_test
-      - refcoco_bbox_val
-      - refcoco_bbox_testA
-      - refcoco_bbox_testB
-    - refcoco_bbox_rec
-      - refcoco_bbox_rec_test 
-      - refcoco_bbox_rec_val
-      - refcoco_bbox_rec_testA
-      - refcoco_bbox_rec_testB
-- RefCOCO+ (refcoco+)
-    - refcoco+_seg
-        - refcoco+_seg_val
-        - refcoco+_seg_testA
-        - refcoco+_seg_testB
-    - refcoco+_bbox
-        - refcoco+_bbox_val
-        - refcoco+_bbox_testA
-        - refcoco+_bbox_testB
-    - refcoco+_bbox_rec
-        - refcoco+_bbox_rec_val
-        - refcoco+_bbox_rec_testA
-        - refcoco+_bbox_rec_testB
-- RefCOCOg (refcocog)
-    - refcocog_seg
-      - refcocog_seg_test
-      - refcocog_seg_val
-    - refcocog_bbox
-      - refcocog_bbox_test
-      - refcocog_bbox_val
-    - refcocog_bbox_rec
-      - refcocog_bbox_rec_test 
-      - refcocog_bbox_rec_val
-- ScienceQA (scienceqa_full)
-  - ScienceQA Full (scienceqa)
-  - ScienceQA IMG (scienceqa_img)
-- ScreenSpot (screenspot)
-  - ScreenSpot REC / Grounding (screenspot_rec)
-  - ScreenSpot REG / Instruction Generation (screenspot_reg)
-- SeedBench (seedbench)
-- SeedBench 2 (seedbench_2)
-- ST-VQA (stvqa)
-- TextCaps (textcaps)
-  - TextCaps Validation (textcaps_val)
-  - TextCaps Test (textcaps_test)
-- TextVQA (textvqa)
-  - TextVQA Validation (textvqa_val)
-  - TextVQA Test (textvqa_test)
-- VCR-Wiki (vcr_wiki)
-  - VCR English easy mode
-    - VCR English easy mode full test set (vcr_wiki_en_easy)
-    - VCR English easy mode test 100 (vcr_wiki_en_easy_100)
-    - VCR English easy mode test 500 (vcr_wiki_en_easy_500)
-  - VCR English hard mode
-    - VCR English hard mode full test set (vcr_wiki_en_hard)
-    - VCR English hard mode test 100 (vcr_wiki_en_hard_100)
-    - VCR English hard mode test 500 (vcr_wiki_en_hard_500)
-  - VCR Chinese easy mode
-    - VCR Chinese easy mode full test set (vcr_wiki_zh_easy)
-    - VCR Chinese easy mode test 100 (vcr_wiki_zh_easy_100)
-    - VCR Chinese easy mode test 500 (vcr_wiki_zh_easy_500)
-  - VCR Chinese hard mode
-    - VCR Chinese hard mode full test set (vcr_wiki_zh_hard)
-    - VCR Chinese hard mode test 100 (vcr_wiki_zh_hard_100)
-    - VCR Chinese hard mode test 500 (vcr_wiki_zh_hard_500)
-- VizWizVQA (vizwiz_vqa)
-  - VizWizVQA Validation (vizwiz_vqa_val)
-  - VizWizVQA Test (vizwiz_vqa_test)
-- VQAv2 (vqav2)
-  - VQAv2 Validation (vqav2_val)
-  - VQAv2 Test (vqav2_test)
-- WebSRC (websrc)
-  - WebSRC Validation (websrc_val)
-  - WebSRC Test (websrc_test)
-
-## Datasets to be added and tested
-- TallyQA (tallyqa)
-- VSR (vsr)
-- Winoground (winoground)
-- NLVR2 (nlvr2)
-- RavenIQ-Test (raveniq)
-- IconQA (iconqa)
-- VistBench (vistbench)
-
-# Add Customized Model and Dataset
-=======
 ## Add Customized Model and Dataset
->>>>>>> 5ed00356
 
 Please refer to our [documentation](docs/README.md).
 
